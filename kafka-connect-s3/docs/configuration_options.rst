.. _s3_configuration_options:

S3 Connector Configuration Options
----------------------------------

Connector
^^^^^^^^^

``format.class``
  The format class to use when writing data to the store. 

  * Type: class
  * Importance: high

``flush.size``
  Number of records written to store before invoking file commits.

  * Type: int
  * Importance: high

``rotate.interval.ms``
  The time interval in milliseconds to invoke file commits. This configuration ensures that file commits are invoked every configured interval. This configuration is useful when data ingestion rate is low and the connector didn't write enough messages to commit files. The default value -1 means that this feature is disabled.

  * Type: long
  * Default: -1
  * Importance: high

``rotate.schedule.interval.ms``
  The time interval in milliseconds to periodically invoke file commits. This configuration ensures that file commits are invoked every configured interval. Time of commit will be adjusted to 00:00 of selected timezone. Commit will be performed at scheduled time regardless previous commit time or number of messages. This configuration is useful when you have to commit your data based on current server time, like at the beginning of every hour. The default value -1 means that this feature is disabled.

  * Type: long
  * Default: -1
  * Importance: medium

``schema.cache.size``
  The size of the schema cache used in the Avro converter.

  * Type: int
  * Default: 1000
  * Importance: low

``enhanced.avro.schema.support``
  Enable enhanced avro schema support in AvroConverter: Enum symbol preservation and Package Name awareness

  * Type: boolean
  * Default: false
  * Importance: low

``connect.meta.data``
  Allow connect converter to add its meta data to the output schema

  * Type: boolean
  * Default: true
  * Importance: low

``retry.backoff.ms``
  The retry backoff in milliseconds. This config is used to notify Kafka connect to retry delivering a message batch or performing recovery in case of transient exceptions.

  * Type: long
  * Default: 5000
  * Importance: low

``filename.offset.zero.pad.width``
  Width to zero pad offsets in store's filenames if offsets are too short in order to provide fixed width filenames that can be ordered by simple lexicographic sorting.

  * Type: int
  * Default: 10
  * Valid Values: [0,...]
  * Importance: low

<<<<<<< HEAD
``avro.codec``
  The Avro compression codec to be used for output  files. Available values: null, deflate, snappy and bzip2 (CodecSource is org.apache.avro.file.CodecFactory)

  * Type: string
  * Default: null
  * Valid Values: [null, deflate, snappy, bzip2]
=======
``append.late.data``
  If true, the connector will append late-arriving data intended for earlier partitions into the current, open partition. If false, late-arriving data intended for earlier partitions will be rolled into files marked with the partition indicated by the extracted time, even if this creates many small files.

  * Type: boolean
  * Default: false
>>>>>>> eee379ad
  * Importance: low

S3
^^

``s3.bucket.name``
  The S3 Bucket.

  * Type: string
  * Importance: high

``s3.region``
  The AWS region to be used the connector.

  * Type: string
  * Default: us-west-2
  * Valid Values: [us-gov-west-1, ap-northeast-1, ap-northeast-2, ap-south-1, ap-southeast-1, ap-southeast-2, ca-central-1, eu-central-1, eu-west-1, eu-west-2, sa-east-1, us-east-1, us-east-2, us-west-1, us-west-2, cn-north-1]
  * Importance: medium

``s3.part.size``
  The Part Size in S3 Multi-part Uploads.

  * Type: int
  * Default: 26214400
  * Valid Values: [5242880,...,2147483647]
  * Importance: high

``s3.credentials.provider.class``
  Credentials provider or provider chain to use for authentication to AWS. By default the connector uses 'DefaultAWSCredentialsProviderChain'.

  * Type: class
  * Default: com.amazonaws.auth.DefaultAWSCredentialsProviderChain
  * Valid Values: Any class implementing: interface com.amazonaws.auth.AWSCredentialsProvider
  * Importance: low

``s3.ssea.name``
  The S3 Server Side Encryption Algorithm.

  * Type: string
  * Default: ""
  * Valid Values: [, AES256, aws:kms]
  * Importance: low

``s3.sse.kms.key.id``
  The name of the AWS Key Management Service (AWS-KMS) key to be used for server side encryption of the S3 objects. No encryption is used when no key is provided, but it is enabled when 'aws:kms' is specified as encryption algorithm with a valid key name.

  * Type: string
  * Default: ""
  * Importance: low

``s3.acl.canned``
  An S3 canned ACL header value to apply when writing objects.

  * Type: string
  * Default: null
  * Valid Values: [private, public-read, public-read-write, authenticated-read, log-delivery-write, bucket-owner-read, bucket-owner-full-control, aws-exec-read]
  * Importance: low

``s3.wan.mode``
  Use S3 accelerated endpoint.

  * Type: boolean
  * Default: false
  * Importance: medium

``s3.compression.type``
  Compression type for file written to S3. Applied when using JsonFormat or ByteArrayFormat. Available values: none, gzip.

  * Type: string
  * Default: none
  * Valid Values: [none, gzip]
  * Importance: low

``s3.part.retries``
  Number of upload retries of a single S3 part. Zero means no retries.

  * Type: int
  * Default: 3
  * Importance: medium

``format.bytearray.extension``
  Output file extension for ByteArrayFormat. Defaults to '.bin'

  * Type: string
  * Default: .bin
  * Importance: low

``format.bytearray.separator``
  String inserted between records for ByteArrayFormat. Defaults to 'System.lineSeparator()' and may contain escape sequences like '\n'. An input record that contains the line separator will look like multiple records in the output S3 object.

  * Type: string
  * Default: null
  * Importance: low

``s3.proxy.url``
  S3 Proxy settings encoded in URL syntax. This property is meant to be used only if you need to access S3 through a proxy.

  * Type: string
  * Default: ""
  * Importance: low

``s3.proxy.user``
  S3 Proxy User. This property is meant to be used only if you need to access S3 through a proxy. Using ``s3.proxy.user`` instead of embedding the username and password in ``s3.proxy.url`` allows the password to be hidden in the logs.

  * Type: string
  * Default: null
  * Importance: low

``s3.proxy.password``
  S3 Proxy Password. This property is meant to be used only if you need to access S3 through a proxy. Using ``s3.proxy.password`` instead of embedding the username and password in ``s3.proxy.url`` allows the password to be hidden in the logs.

  * Type: password
  * Default: [hidden]
  * Importance: low

Storage
^^^^^^^

``storage.class``
  The underlying storage layer.

  * Type: class
  * Importance: high

``topics.dir``
  Top level directory to store the data ingested from Kafka.

  * Type: string
  * Default: topics
  * Importance: high

``store.url``
  Store's connection URL, if applicable.

  * Type: string
  * Default: null
  * Importance: high

``directory.delim``
  Directory delimiter pattern

  * Type: string
  * Default: /
  * Importance: medium

``file.delim``
  File delimiter pattern

  * Type: string
  * Default: +
  * Importance: medium

Partitioner
^^^^^^^^^^^

``partitioner.class``
  The partitioner to use when writing data to the store. You can use ``DefaultPartitioner``, which preserves the Kafka partitions; ``FieldPartitioner``, which partitions the data to different directories according to the value of the partitioning field specified in ``partition.field.name``; ``TimeBasedPartitioner``, which partitions data according to ingestion time.

  * Type: class
  * Default: io.confluent.connect.storage.partitioner.DefaultPartitioner
  * Importance: high
  * Dependents: ``partition.field.name``, ``partition.duration.ms``, ``path.format``, ``locale``, ``timezone``

``partition.field.name``
  The name of the partitioning field when FieldPartitioner is used.

  * Type: list
  * Default: ""
  * Importance: medium

``partition.duration.ms``
  The duration of a partition milliseconds used by ``TimeBasedPartitioner``. The default value -1 means that we are not using ``TimeBasedPartitioner``.

  * Type: long
  * Default: -1
  * Importance: medium

``path.format``
  This configuration is used to set the format of the data directories when partitioning with ``TimeBasedPartitioner``. The format set in this configuration converts the Unix timestamp to proper directories strings. For example, if you set ``path.format='year'=YYYY/'month'=MM/'day'=dd/'hour'=HH``, the data directories will have the format ``/year=2015/month=12/day=07/hour=15/``.

  * Type: string
  * Default: ""
  * Importance: medium

``locale``
  The locale to use when partitioning with ``TimeBasedPartitioner``.

  * Type: string
  * Default: ""
  * Importance: medium

``timezone``
  The timezone to use when partitioning with ``TimeBasedPartitioner``.

  * Type: string
  * Default: ""
  * Importance: medium

``timestamp.extractor``
  The extractor that gets the timestamp for records when partitioning with ``TimeBasedPartitioner``. It can be set to ``Wallclock``, ``Record`` or ``RecordField`` in order to use one of the built-in timestamp extractors or be given the fully-qualified class name of a user-defined class that extends the ``TimestampExtractor`` interface.

  * Type: string
  * Default: Wallclock
  * Importance: medium

``timestamp.field``
  The record field to be used as timestamp by the timestamp extractor.

  * Type: string
  * Default: timestamp
  * Importance: medium<|MERGE_RESOLUTION|>--- conflicted
+++ resolved
@@ -68,20 +68,18 @@
   * Valid Values: [0,...]
   * Importance: low
 
-<<<<<<< HEAD
 ``avro.codec``
   The Avro compression codec to be used for output  files. Available values: null, deflate, snappy and bzip2 (CodecSource is org.apache.avro.file.CodecFactory)
 
   * Type: string
   * Default: null
   * Valid Values: [null, deflate, snappy, bzip2]
-=======
+
 ``append.late.data``
   If true, the connector will append late-arriving data intended for earlier partitions into the current, open partition. If false, late-arriving data intended for earlier partitions will be rolled into files marked with the partition indicated by the extracted time, even if this creates many small files.
 
   * Type: boolean
   * Default: false
->>>>>>> eee379ad
   * Importance: low
 
 S3
