<?xml version="1.0" encoding="UTF-8"?>

<!--
  ~ Copyright 2017 Confluent Inc.
  ~
  ~ Licensed under the Apache License, Version 2.0 (the "License");
  ~ you may not use this file except in compliance with the License.
  ~ You may obtain a copy of the License at
  ~
  ~ http://www.apache.org/licenses/LICENSE-2.0
  ~
  ~ Unless required by applicable law or agreed to in writing, software
  ~ distributed under the License is distributed on an "AS IS" BASIS,
  ~ WITHOUT WARRANTIES OR CONDITIONS OF ANY KIND, either express or implied.
  ~ See the License for the specific language governing permissions and
  ~ limitations under the License.
  -->
<project xmlns="http://maven.apache.org/POM/4.0.0"
         xmlns:xsi="http://www.w3.org/2001/XMLSchema-instance"
         xsi:schemaLocation="http://maven.apache.org/POM/4.0.0 http://maven.apache.org/maven-v4_0_0.xsd">

    <modelVersion>4.0.0</modelVersion>

    <parent>
        <groupId>io.confluent</groupId>
        <artifactId>kafka-connect-storage-cloud</artifactId>
        <version>5.0.0</version>
    </parent>

    <artifactId>kafka-connect-s3</artifactId>
    <packaging>jar</packaging>
    <name>kafka-connect-s3</name>

    <description>
        Kafka Connect cloud storage connector for Amazon Simple Storage Service (S3).
    </description>

    <properties>
        <aws.version>1.11.86</aws.version>
        <s3mock.version>0.1.5</s3mock.version>
        <kafka.connect.maven.plugin.version>0.11.1</kafka.connect.maven.plugin.version>
    </properties>

    <repositories>
        <repository>
            <id>findify</id>
            <url>https://dl.bintray.com/findify/maven/</url>
        </repository>
    </repositories>

    <dependencyManagement>
        <dependencies>
            <dependency>
                <groupId>com.amazonaws</groupId>
                <artifactId>aws-java-sdk-bom</artifactId>
                <version>${aws.version}</version>
                <type>pom</type>
                <scope>import</scope>
            </dependency>
        </dependencies>
    </dependencyManagement>

    <dependencies>
        <dependency>
            <groupId>com.amazonaws</groupId>
            <artifactId>aws-java-sdk-s3</artifactId>
        </dependency>
        <dependency>
            <groupId>io.findify</groupId>
            <artifactId>s3mock_2.11</artifactId>
            <version>${s3mock.version}</version>
            <scope>test</scope>
        </dependency>
    </dependencies>

    <build>
        <plugins>
            <plugin>
<<<<<<< HEAD
=======
                <groupId>io.confluent</groupId>
                <artifactId>kafka-connect-maven-plugin</artifactId>
                <version>${kafka.connect.maven.plugin.version}</version>
                <executions>
                    <execution>
                        <goals>
                            <goal>kafka-connect</goal>
                        </goals>
                        <configuration>
                            <title>Kafka Connect S3</title>
                            <sourceUrl>https://github.com/confluentinc/kafka-connect-storage-cloud</sourceUrl>
                            <documentationUrl>https://docs.confluent.io/${project.version}/connect/connect-storage-cloud/kafka-connect-s3/docs/index.html</documentationUrl>
                            <description>
                                The S3 connector, currently available as a sink, allows you to export data from Kafka topics to S3 objects in either Avro or JSON formats. In addition, for certain data layouts, S3 connector exports data by guaranteeing exactly-once delivery semantics to consumers of the S3 objects it produces.

                                Being a sink, the S3 connector periodically polls data from Kafka and in turn uploads it to S3. A partitioner is used to split the data of every Kafka partition into chunks. Each chunk of data is represented as an S3 object, whose key name encodes the topic, the Kafka partition and the start offset of this data chunk. If no partitioner is specified in the configuration, the default partitioner which preserves Kafka partitioning is used. The size of each data chunk is determined by the number of records written to S3 and by schema compatibility.
                            </description>
                            <logo>logos/s3.jpg</logo>

                            <supportProviderName>Confluent, Inc.</supportProviderName>
                            <supportSummary>Confluent supports the S3 sink connector alongside community members as part of its Confluent Platform open source offering.</supportSummary>
                            <supportUrl>https://docs.confluent.io/current/</supportUrl>

                            <ownerUsername>confluentinc</ownerUsername>
                            <ownerType>organization</ownerType>
                            <ownerName>Confluent, Inc.</ownerName>
                            <ownerUrl>https://confluent.io/</ownerUrl>

                            <dockerNamespace>confluentinc</dockerNamespace>
                            <dockerName>cp-kafka-connect</dockerName>
                            <dockerTag>${project.version}</dockerTag>

                            <componentTypes>
                                <componentType>sink</componentType>
                            </componentTypes>

                            <tags>
                                <tag>s3</tag>
                                <tag>aws</tag>
                            </tags>

                            <confluentControlCenterIntegration>true</confluentControlCenterIntegration>

                            <requirements>
                                <requirement>AWS S3 bucket with write permissions</requirement>
                            </requirements>
                        </configuration>
                    </execution>
                </executions>
            </plugin>
            <plugin>
                <groupId>org.apache.maven.plugins</groupId>
                <artifactId>maven-compiler-plugin</artifactId>
                <version>2.5.1</version>
                <inherited>true</inherited>
                <executions>
                    <execution>
                        <id>test-compile</id>
                        <phase>process-test-sources</phase>
                        <goals>
                            <goal>testCompile</goal>
                        </goals>
                        <configuration>
                            <source>1.7</source>
                            <target>1.8</target>
                        </configuration>
                    </execution>
                </executions>
            </plugin>
            <plugin>
>>>>>>> 8f875c5f
                <artifactId>maven-assembly-plugin</artifactId>
                <configuration>
                    <descriptors>
                        <descriptor>src/assembly/development.xml</descriptor>
                        <descriptor>src/assembly/package.xml</descriptor>
                    </descriptors>
                    <attach>false</attach>
                </configuration>
                <executions>
                    <execution>
                        <id>make-assembly</id>
                        <phase>package</phase>
                        <goals>
                            <goal>single</goal>
                        </goals>
                    </execution>
                </executions>
            </plugin>
            <plugin>
                <groupId>io.confluent</groupId>
                <artifactId>kafka-connect-maven-plugin</artifactId>
                <version>0.10.0</version>
                <executions>
                    <execution>
                        <goals>
                            <goal>kafka-connect</goal>
                        </goals>
                        <configuration>
                            <title>Kafka Connect S3</title>
                            <sourceUrl>https://github.com/confluentinc/kafka-connect-storage-cloud</sourceUrl>
                            <documentationUrl>https://docs.confluent.io/current/connect/connect-storage-cloud/kafka-connect-s3/docs/index.html</documentationUrl>
                            <description>
                                The S3 connector, currently available as a sink, allows you to export data from Kafka topics to S3 objects in either Avro or JSON formats. In addition, for certain data layouts, S3 connector exports data by guaranteeing exactly-once delivery semantics to consumers of the S3 objects it produces.

                                Being a sink, the S3 connector periodically polls data from Kafka and in turn uploads it to S3. A partitioner is used to split the data of every Kafka partition into chunks. Each chunk of data is represented as an S3 object, whose key name encodes the topic, the Kafka partition and the start offset of this data chunk. If no partitioner is specified in the configuration, the default partitioner which preserves Kafka partitioning is used. The size of each data chunk is determined by the number of records written to S3 and by schema compatibility.
                            </description>
                            <logo>logos/s3.jpg</logo>

                            <supportProviderName>Confluent, Inc.</supportProviderName>
                            <supportSummary>Confluent supports the S3 sink connector alongside community members as part of its Confluent Platform open source offering.</supportSummary>
                            <supportUrl>https://docs.confluent.io/current/</supportUrl>

                            <ownerUsername>confluentinc</ownerUsername>
                            <ownerType>organization</ownerType>
                            <ownerName>Confluent, Inc.</ownerName>
                            <ownerUrl>https://confluent.io/</ownerUrl>

                            <dockerNamespace>confluentinc</dockerNamespace>
                            <dockerName>cp-kafka-connect</dockerName>
                            <dockerTag>${project.version}</dockerTag>

                            <componentTypes>
                                <componentType>sink</componentType>
                            </componentTypes>

                            <tags>
                                <tag>s3</tag>
                                <tag>aws</tag>
                            </tags>

                            <confluentControlCenterIntegration>true</confluentControlCenterIntegration>

                            <requirements>
                                <requirement>AWS S3 bucket with write permissions</requirement>
                            </requirements>
                        </configuration>
                    </execution>
                </executions>
            </plugin>
        </plugins>

        <resources>
            <resource>
                <directory>src/main/resources</directory>
                <filtering>true</filtering>
            </resource>
        </resources>
    </build>

    <profiles>
        <profile>
            <id>standalone</id>
            <build>
                <plugins>
                    <plugin>
                        <artifactId>maven-assembly-plugin</artifactId>
                        <configuration>
                            <descriptors>
                                <descriptor>src/assembly/standalone.xml</descriptor>
                            </descriptors>
                        </configuration>
                    </plugin>
                </plugins>
            </build>
        </profile>
        <profile>
            <id>licenses-package</id>
            <activation>
                <activeByDefault>false</activeByDefault>
            </activation>
            <build>
                <plugins>
                    <plugin>
                        <groupId>org.codehaus.mojo</groupId>
                        <artifactId>exec-maven-plugin</artifactId>
                        <version>1.2.1</version>
                        <executions>
                            <execution>
                                <id>create-licenses</id>
                                <configuration>
                                    <mainClass>io.confluent.licenses.LicenseFinder</mainClass>
                                    <arguments>
                                        <!-- Note use of development instead of package so we pick up all dependencies. -->
                                        <argument>-i
                                            ${project.build.directory}/${project.build.finalName}-package/share/java/${project.name}
                                        </argument>
                                        <argument>-o ${project.basedir}/licenses</argument>
                                        <argument>-f</argument>
                                        <argument>-h
                                            ${project.build.directory}/${project.build.finalName}-package/share/doc/${project.name}/licenses.html
                                        </argument>
                                        <argument>-l
                                            ${project.build.directory}/${project.build.finalName}-package/share/doc/${project.name}/licenses
                                        </argument>
                                        <argument>-n
                                            ${project.build.directory}/${project.build.finalName}-package/share/doc/${project.name}/notices
                                        </argument>
                                        <argument>-t ${project.name}</argument>
                                        <argument>-x licenses-${licenses.version}.jar</argument>
                                    </arguments>
                                </configuration>
                                <phase>package</phase>
                                <goals>
                                    <goal>java</goal>
                                </goals>
                            </execution>
                        </executions>
                        <configuration>
                            <includeProjectDependencies>true</includeProjectDependencies>
                            <includePluginDependencies>true</includePluginDependencies>
                            <executableDependency>
                                <groupId>io.confluent</groupId>
                                <artifactId>licenses</artifactId>
                            </executableDependency>
                        </configuration>
                        <dependencies>
                            <dependency>
                                <groupId>io.confluent</groupId>
                                <artifactId>licenses</artifactId>
                                <version>${licenses.version}</version>
                            </dependency>
                        </dependencies>
                    </plugin>
                </plugins>
            </build>
        </profile>
        <profile>
            <id>licenses-source</id>
            <activation>
                <activeByDefault>false</activeByDefault>
            </activation>
            <build>
                <plugins>
                    <plugin>
                        <groupId>org.codehaus.mojo</groupId>
                        <artifactId>exec-maven-plugin</artifactId>
                        <version>1.2.1</version>
                        <executions>
                            <execution>
                                <id>create-licenses</id>
                                <configuration>
                                    <mainClass>io.confluent.licenses.LicenseFinder</mainClass>
                                    <arguments>
                                        <!-- Note use of development instead of package so we pick up all dependencies. -->
                                        <argument>-i
                                            ${project.build.directory}/${project.build.finalName}-development/share/java/${project.name}
                                        </argument>
                                        <argument>-o ${project.basedir}/licenses</argument>
                                        <argument>-f</argument>
                                        <argument>-h ${project.basedir}/licenses.html</argument>
                                        <argument>-l ${project.basedir}/licenses</argument>
                                        <argument>-n ${project.basedir}/notices</argument>
                                        <argument>-t ${project.name}</argument>
                                        <argument>-x licenses-${licenses.version}.jar</argument>
                                    </arguments>
                                </configuration>
                                <phase>package</phase>
                                <goals>
                                    <goal>java</goal>
                                </goals>
                            </execution>
                        </executions>
                        <configuration>
                            <includeProjectDependencies>true</includeProjectDependencies>
                            <includePluginDependencies>true</includePluginDependencies>
                            <executableDependency>
                                <groupId>io.confluent</groupId>
                                <artifactId>licenses</artifactId>
                            </executableDependency>
                        </configuration>
                        <dependencies>
                            <dependency>
                                <groupId>io.confluent</groupId>
                                <artifactId>licenses</artifactId>
                                <version>${licenses.version}</version>
                            </dependency>
                        </dependencies>
                    </plugin>
                    <plugin>
                        <artifactId>maven-clean-plugin</artifactId>
                        <version>3.0.0</version>
                        <configuration>
                            <filesets>
                                <fileset>
                                    <directory>.</directory>
                                    <includes>
                                        <include>licenses.html</include>
                                        <directory>licenses/*.*</directory>
                                        <directory>notices/*.*</directory>
                                    </includes>
                                </fileset>
                            </filesets>
                        </configuration>
                    </plugin>
                </plugins>
            </build>
        </profile>
    </profiles>
</project><|MERGE_RESOLUTION|>--- conflicted
+++ resolved
@@ -76,8 +76,6 @@
     <build>
         <plugins>
             <plugin>
-<<<<<<< HEAD
-=======
                 <groupId>io.confluent</groupId>
                 <artifactId>kafka-connect-maven-plugin</artifactId>
                 <version>${kafka.connect.maven.plugin.version}</version>
@@ -148,7 +146,6 @@
                 </executions>
             </plugin>
             <plugin>
->>>>>>> 8f875c5f
                 <artifactId>maven-assembly-plugin</artifactId>
                 <configuration>
                     <descriptors>
@@ -164,57 +161,6 @@
                         <goals>
                             <goal>single</goal>
                         </goals>
-                    </execution>
-                </executions>
-            </plugin>
-            <plugin>
-                <groupId>io.confluent</groupId>
-                <artifactId>kafka-connect-maven-plugin</artifactId>
-                <version>0.10.0</version>
-                <executions>
-                    <execution>
-                        <goals>
-                            <goal>kafka-connect</goal>
-                        </goals>
-                        <configuration>
-                            <title>Kafka Connect S3</title>
-                            <sourceUrl>https://github.com/confluentinc/kafka-connect-storage-cloud</sourceUrl>
-                            <documentationUrl>https://docs.confluent.io/current/connect/connect-storage-cloud/kafka-connect-s3/docs/index.html</documentationUrl>
-                            <description>
-                                The S3 connector, currently available as a sink, allows you to export data from Kafka topics to S3 objects in either Avro or JSON formats. In addition, for certain data layouts, S3 connector exports data by guaranteeing exactly-once delivery semantics to consumers of the S3 objects it produces.
-
-                                Being a sink, the S3 connector periodically polls data from Kafka and in turn uploads it to S3. A partitioner is used to split the data of every Kafka partition into chunks. Each chunk of data is represented as an S3 object, whose key name encodes the topic, the Kafka partition and the start offset of this data chunk. If no partitioner is specified in the configuration, the default partitioner which preserves Kafka partitioning is used. The size of each data chunk is determined by the number of records written to S3 and by schema compatibility.
-                            </description>
-                            <logo>logos/s3.jpg</logo>
-
-                            <supportProviderName>Confluent, Inc.</supportProviderName>
-                            <supportSummary>Confluent supports the S3 sink connector alongside community members as part of its Confluent Platform open source offering.</supportSummary>
-                            <supportUrl>https://docs.confluent.io/current/</supportUrl>
-
-                            <ownerUsername>confluentinc</ownerUsername>
-                            <ownerType>organization</ownerType>
-                            <ownerName>Confluent, Inc.</ownerName>
-                            <ownerUrl>https://confluent.io/</ownerUrl>
-
-                            <dockerNamespace>confluentinc</dockerNamespace>
-                            <dockerName>cp-kafka-connect</dockerName>
-                            <dockerTag>${project.version}</dockerTag>
-
-                            <componentTypes>
-                                <componentType>sink</componentType>
-                            </componentTypes>
-
-                            <tags>
-                                <tag>s3</tag>
-                                <tag>aws</tag>
-                            </tags>
-
-                            <confluentControlCenterIntegration>true</confluentControlCenterIntegration>
-
-                            <requirements>
-                                <requirement>AWS S3 bucket with write permissions</requirement>
-                            </requirements>
-                        </configuration>
                     </execution>
                 </executions>
             </plugin>
