--- conflicted
+++ resolved
@@ -61,12 +61,7 @@
 
     <properties>
         <confluent.maven.repo>http://packages.confluent.io/maven/</confluent.maven.repo>
-<<<<<<< HEAD
-        <jackson.version>2.9.4</jackson.version>
         <licenses.version>5.0.0-SNAPSHOT</licenses.version>
-=======
-        <licenses.version>4.1.0-SNAPSHOT</licenses.version>
->>>>>>> d697682c
         <maven-assembly.version>2.6</maven-assembly.version>
     </properties>
 
